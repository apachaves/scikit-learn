--- conflicted
+++ resolved
@@ -26,11 +26,7 @@
     reconstruction_error = np.linalg.norm(np.dot(N, X) - X, 'fro')
     assert reconstruction_error < tol
 
-<<<<<<< HEAD
-    for solver in ('dense', 'lobpcg', 'arpack'):
-=======
     for solver in eigen_solvers:
->>>>>>> aad908d4
         clf.fit(X, eigen_solver=solver)
         assert clf.embedding_.shape[1] == out_dim
         reconstruction_error = np.linalg.norm(
@@ -55,11 +51,7 @@
     reconstruction_error = np.linalg.norm(np.dot(N, X) - X)
     assert reconstruction_error < tol
 
-<<<<<<< HEAD
-    for solver in ('dense', 'lobpcg', 'arpack'):
-=======
     for solver in eigen_solvers:
->>>>>>> aad908d4
         clf.fit(X, eigen_solver=solver)
         assert clf.embedding_.shape[1] == out_dim
         reconstruction_error = np.linalg.norm(
